--- conflicted
+++ resolved
@@ -4,7 +4,6 @@
 import os
 from pathlib import Path
 
-<<<<<<< HEAD
 # Use a configurable log directory
 _LOG_DIR = Path(os.environ.get("AUDIT_LOG_DIR", "/var/log/mac_blue_team_audit"))
 try:
@@ -13,17 +12,6 @@
     # Fall back to a temp directory if we don't have permissions
     _LOG_DIR = Path("/tmp/mac_blue_team_audit")
     _LOG_DIR.mkdir(parents=True, exist_ok=True)
-=======
-_LOG_DIR = Path("/var/log/mac_blue_team_audit")
-
-def _ensure_log_dir():
-    """Ensure the log directory exists, creating it if possible."""
-    try:
-        _LOG_DIR.mkdir(parents=True, exist_ok=True)
-    except PermissionError:
-        # In testing or restricted environments, this is handled by test setup
-        pass
->>>>>>> 256135bf
 
 
 class AuditLog:
