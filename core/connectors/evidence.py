--- conflicted
+++ resolved
@@ -117,12 +117,6 @@
             s3_path=f"s3://evidence/{key}",
             redaction_map={},  # filled later by the redactor if needed
             custody_chain=[
-<<<<<<< HEAD
-                CustodyEntry(actor="EvidenceClerk", action="create")
-            ],
-        )
-        return {"artifact": artifact.model_dump(), "summary": f"Captured {kind} → {key}"}
-=======
                 {"actor": "EvidenceClerk", "action": "create", "ts": datetime.datetime.now(datetime.UTC)}
             ],
         )
@@ -133,5 +127,4 @@
             "summary": f"Captured {kind} → {key}",
             "sha256": file_hash,
             "s3_key": key
-        }
->>>>>>> 5d712580
+        }